import {
  type ComputedRef,
  type MaybeRef,
  type MaybeRefOrGetter,
  type Ref,
  type ShallowRef,
  type ToRefs,
  type WritableComputedRef,
  computed,
  isRef,
  proxyRefs,
  reactive,
  readonly,
  ref,
  shallowReactive,
  shallowRef,
  toRef,
  toRefs,
  toValue,
  unref,
  useTemplateRef,
} from 'vue'
import { type IsAny, type IsUnion, describe, expectType } from './utils'

function plainType(arg: number | Ref<number>) {
  // ref coercing
  const coerced = ref(arg)
  expectType<Ref<number>>(coerced)

  // isRef as type guard
  if (isRef(arg)) {
    expectType<Ref<number>>(arg)
  }

  // ref unwrapping
  expectType<number>(unref(arg))
  expectType<number>(toValue(arg))
  expectType<number>(toValue(() => 123))

  // ref inner type should be unwrapped
  const nestedRef = ref({
    foo: ref(1),
  })
  expectType<{ foo: number }>(nestedRef.value)

  // ref boolean
  const falseRef = ref(false)
  expectType<Ref<boolean>>(falseRef)
  expectType<boolean>(falseRef.value)

  // ref true
  const trueRef = ref<true>(true)
  expectType<Ref<true>>(trueRef)
  expectType<true>(trueRef.value)

  // tuple
  expectType<[number, string]>(unref(ref([1, '1'])))

  interface IteratorFoo {
    [Symbol.iterator]: any
  }

  // with symbol
  expectType<Ref<IteratorFoo | null | undefined>>(
    ref<IteratorFoo | null | undefined>(),
  )

  // should not unwrap ref inside arrays
  const arr = ref([1, new Map<string, any>(), ref('1')]).value
  const value = arr[0]
  if (isRef(value)) {
    expectType<Ref>(value)
  } else if (typeof value === 'number') {
    expectType<number>(value)
  } else {
    // should narrow down to Map type
    // and not contain any Ref type
    expectType<Map<string, any>>(value)
  }

  // should still unwrap in objects nested in arrays
  const arr2 = ref([{ a: ref(1) }]).value
  expectType<number>(arr2[0].a)

  // any value should return Ref<any>, not any
  const a = ref(1 as any)
  expectType<IsAny<typeof a>>(false)
}

plainType(1)

function bailType(arg: HTMLElement | Ref<HTMLElement>) {
  // ref coercing
  const coerced = ref(arg)
  expectType<Ref<HTMLElement>>(coerced)

  // isRef as type guard
  if (isRef(arg)) {
    expectType<Ref<HTMLElement>>(arg)
  }

  // ref unwrapping
  expectType<HTMLElement>(unref(arg))

  // ref inner type should be unwrapped
  const nestedRef = ref({ foo: ref(document.createElement('DIV')) })

  expectType<Ref<{ foo: HTMLElement }>>(nestedRef)
  expectType<{ foo: HTMLElement }>(nestedRef.value)
}
const el = document.createElement('DIV')
bailType(el)

function withSymbol() {
  const customSymbol = Symbol()
  const obj = {
    [Symbol.asyncIterator]: ref(1),
    [Symbol.hasInstance]: { a: ref('a') },
    [Symbol.isConcatSpreadable]: { b: ref(true) },
    [Symbol.iterator]: [ref(1)],
    [Symbol.match]: new Set<Ref<number>>(),
    [Symbol.matchAll]: new Map<number, Ref<string>>(),
    [Symbol.replace]: { arr: [ref('a')] },
    [Symbol.search]: { set: new Set<Ref<number>>() },
    [Symbol.species]: { map: new Map<number, Ref<string>>() },
    [Symbol.split]: new WeakSet<Ref<boolean>>(),
    [Symbol.toPrimitive]: new WeakMap<Ref<boolean>, string>(),
    [Symbol.toStringTag]: { weakSet: new WeakSet<Ref<boolean>>() },
    [Symbol.unscopables]: { weakMap: new WeakMap<Ref<boolean>, string>() },
    [customSymbol]: { arr: [ref(1)] },
  }

  const objRef = ref(obj)

  expectType<Ref<number>>(objRef.value[Symbol.asyncIterator])
  expectType<{ a: Ref<string> }>(objRef.value[Symbol.hasInstance])
  expectType<{ b: Ref<boolean> }>(objRef.value[Symbol.isConcatSpreadable])
  expectType<Ref<number>[]>(objRef.value[Symbol.iterator])
  expectType<Set<Ref<number>>>(objRef.value[Symbol.match])
  expectType<Map<number, Ref<string>>>(objRef.value[Symbol.matchAll])
  expectType<{ arr: Ref<string>[] }>(objRef.value[Symbol.replace])
  expectType<{ set: Set<Ref<number>> }>(objRef.value[Symbol.search])
  expectType<{ map: Map<number, Ref<string>> }>(objRef.value[Symbol.species])
  expectType<WeakSet<Ref<boolean>>>(objRef.value[Symbol.split])
  expectType<WeakMap<Ref<boolean>, string>>(objRef.value[Symbol.toPrimitive])
  expectType<{ weakSet: WeakSet<Ref<boolean>> }>(
    objRef.value[Symbol.toStringTag],
  )
  expectType<{ weakMap: WeakMap<Ref<boolean>, string> }>(
    objRef.value[Symbol.unscopables],
  )
  expectType<{ arr: Ref<number>[] }>(objRef.value[customSymbol])
}

withSymbol()

const state = reactive({
  foo: {
    value: 1,
    label: 'bar',
  },
})

expectType<string>(state.foo.label)

describe('ref with generic', <T extends { name: string }>() => {
  const r = {} as T
  const s = ref(r)
  expectType<string>(s.value.name)

  const rr = {} as MaybeRef<T>
  // should at least allow casting
  const ss = ref(rr) as Ref<T>
  expectType<string>(ss.value.name)
})

<<<<<<< HEAD
describe('allow getter and setter types to be unrelated', <T>() => {
  const a = { b: ref(0) }
  const c = ref(a)
  c.value = a

  const d = {} as T
  const e = ref(d)
  e.value = d
})

// computed
describe('allow computed getter and setter types to be unrelated', () => {
  const obj = ref({
    name: 'foo',
  })

  const c = computed({
    get() {
      return JSON.stringify(obj.value)
    },
    set(val: typeof obj.value) {
      obj.value = val
    },
  })

  c.value = { name: 'bar' } // object

  expectType<string>(c.value)
})

=======
>>>>>>> b1abac06
// shallowRef
type Status = 'initial' | 'ready' | 'invalidating'
const shallowStatus = shallowRef<Status>('initial')
if (shallowStatus.value === 'initial') {
  expectType<Ref<Status>>(shallowStatus)
  expectType<Status>(shallowStatus.value)
  shallowStatus.value = 'invalidating'
}

const refStatus = ref<Status>('initial')
if (refStatus.value === 'initial') {
  expectType<Ref<Status>>(shallowStatus)
  expectType<Status>(shallowStatus.value)
  refStatus.value = 'invalidating'
}

{
  const shallow = shallowRef(1)
  expectType<Ref<number>>(shallow)
  expectType<ShallowRef<number>>(shallow)
}

{
  //#7852
  type Steps = { step: '1' } | { step: '2' }
  const shallowUnionGenParam = shallowRef<Steps>({ step: '1' })
  const shallowUnionAsCast = shallowRef({ step: '1' } as Steps)

  expectType<IsUnion<typeof shallowUnionGenParam>>(false)
  expectType<IsUnion<typeof shallowUnionAsCast>>(false)
}

{
  // any value should return Ref<any>, not any
  const a = shallowRef(1 as any)
  expectType<IsAny<typeof a>>(false)
}

describe('shallowRef with generic', <T extends { name: string }>() => {
  const r = {} as T
  const s = shallowRef(r)
  expectType<string>(s.value.name)
  expectType<ShallowRef<T>>(shallowRef(r))

  const rr = {} as MaybeRef<T>
  // should at least allow casting
  const ss = shallowRef(rr) as Ref<T> | ShallowRef<T>
  expectType<string>(ss.value.name)
})

{
  // should return ShallowRef<T> | Ref<T>, not ShallowRef<T | Ref<T>>
  expectType<ShallowRef<{ name: string }> | Ref<{ name: string }>>(
    shallowRef({} as MaybeRef<{ name: string }>),
  )
  expectType<ShallowRef<number> | Ref<string[]> | ShallowRef<string>>(
    shallowRef('' as Ref<string[]> | string | number),
  )
}

// proxyRefs: should return `reactive` directly
const r1 = reactive({
  k: 'v',
})
const p1 = proxyRefs(r1)
expectType<typeof r1>(p1)

// proxyRefs: `ShallowUnwrapRef`
const r2 = {
  a: ref(1),
  c: computed(() => 1),
  u: undefined,
  obj: {
    k: ref('foo'),
  },
  union: Math.random() > 0 - 5 ? ref({ name: 'yo' }) : null,
}
const p2 = proxyRefs(r2)
expectType<number>(p2.a)
expectType<number>(p2.c)
expectType<undefined>(p2.u)
expectType<Ref<string>>(p2.obj.k)
expectType<{ name: string } | null>(p2.union)

// toRef and toRefs
{
  const obj: {
    a: number
    b: Ref<number>
    c: number | string
  } = {
    a: 1,
    b: ref(1),
    c: 1,
  }

  // toRef
  expectType<Ref<number>>(toRef(obj, 'a'))
  expectType<Ref<number>>(toRef(obj, 'b'))
  // Should not distribute Refs over union
  expectType<Ref<number | string>>(toRef(obj, 'c'))

  expectType<Ref<number>>(toRef(() => 123))
  expectType<Ref<number | string>>(toRef(() => obj.c))

  const r = toRef(() => 123)
  // @ts-expect-error
  r.value = 234

  // toRefs
  expectType<{
    a: Ref<number>
    b: Ref<number>
    // Should not distribute Refs over union
    c: Ref<number | string>
  }>(toRefs(obj))

  // Both should not do any unwrapping
  const someReactive = shallowReactive({
    a: {
      b: ref(42),
    },
  })

  const toRefResult = toRef(someReactive, 'a')
  const toRefsResult = toRefs(someReactive)

  expectType<Ref<number>>(toRefResult.value.b)
  expectType<Ref<number>>(toRefsResult.a.value.b)

  // #5188
  const props = { foo: 1 } as { foo: any }
  const { foo } = toRefs(props)
  expectType<Ref<any>>(foo)
}

// toRef default value
{
  const obj: { x?: number } = {}
  const x = toRef(obj, 'x', 1)
  expectType<Ref<number>>(x)
}

// readonly() + ref()
expectType<Readonly<Ref<number>>>(readonly(ref(1)))

// #2687
interface AppData {
  state: 'state1' | 'state2' | 'state3'
}

const data: ToRefs<AppData> = toRefs(
  reactive({
    state: 'state1',
  }),
)

switch (data.state.value) {
  case 'state1':
    data.state.value = 'state2'
    break
  case 'state2':
    data.state.value = 'state3'
    break
  case 'state3':
    data.state.value = 'state1'
    break
}

// #3954
function testUnrefGenerics<T>(p: T | Ref<T>) {
  expectType<T>(unref(p))
}

testUnrefGenerics(1)

// #4771
describe('shallow reactive in reactive', () => {
  const baz = reactive({
    foo: shallowReactive({
      a: {
        b: ref(42),
      },
    }),
  })

  const foo = toRef(baz, 'foo')

  expectType<Ref<number>>(foo.value.a.b)
  expectType<number>(foo.value.a.b.value)
})

describe('shallow ref in reactive', () => {
  const x = reactive({
    foo: shallowRef({
      bar: {
        baz: ref(123),
        qux: reactive({
          z: ref(123),
        }),
      },
    }),
  })

  expectType<Ref<number>>(x.foo.bar.baz)
  expectType<number>(x.foo.bar.qux.z)
})

describe('ref in shallow ref', () => {
  const x = shallowRef({
    a: ref(123),
  })

  expectType<Ref<number>>(x.value.a)
})

describe('reactive in shallow ref', () => {
  const x = shallowRef({
    a: reactive({
      b: ref(0),
    }),
  })

  expectType<number>(x.value.a.b)
})

describe('toRef <-> toValue', () => {
  function foo(
    a: MaybeRef<string>,
    b: () => string,
    c: MaybeRefOrGetter<string>,
    d: ComputedRef<string>,
  ) {
    const r = toRef(a)
    expectType<Ref<string>>(r)
    // writable
    r.value = 'foo'

    const rb = toRef(b)
    expectType<Readonly<Ref<string>>>(rb)
    // @ts-expect-error ref created from getter should be readonly
    rb.value = 'foo'

    const rc = toRef(c)
    expectType<Readonly<Ref<string> | Ref<string>>>(rc)
    // @ts-expect-error ref created from MaybeReadonlyRef should be readonly
    rc.value = 'foo'

    const rd = toRef(d)
    expectType<ComputedRef<string>>(rd)
    // @ts-expect-error ref created from computed ref should be readonly
    rd.value = 'foo'

    expectType<string>(toValue(a))
    expectType<string>(toValue(b))
    expectType<string>(toValue(c))
    expectType<string>(toValue(d))

    return {
      r: toValue(r),
      rb: toValue(rb),
      rc: toValue(rc),
      rd: toValue(rd),
    }
  }

  expectType<{
    r: string
    rb: string
    rc: string
    rd: string
  }>(
    foo(
      'foo',
      () => 'bar',
      ref('baz'),
      computed(() => 'hi'),
    ),
  )
})

// unref
// #8747
declare const unref1: number | Ref<number> | ComputedRef<number>
expectType<number>(unref(unref1))

// #11356
declare const unref2:
  | MaybeRef<string>
  | ShallowRef<string>
  | ComputedRef<string>
  | WritableComputedRef<string>
expectType<string>(unref(unref2))

// toValue
expectType<number>(toValue(unref1))
expectType<string>(toValue(unref2))

// useTemplateRef
const tRef = useTemplateRef('foo')
expectType<Readonly<ShallowRef<unknown>>>(tRef)

const tRef2 = useTemplateRef<HTMLElement>('bar')
expectType<Readonly<ShallowRef<HTMLElement | null>>>(tRef2)<|MERGE_RESOLUTION|>--- conflicted
+++ resolved
@@ -174,7 +174,6 @@
   expectType<string>(ss.value.name)
 })
 
-<<<<<<< HEAD
 describe('allow getter and setter types to be unrelated', <T>() => {
   const a = { b: ref(0) }
   const c = ref(a)
@@ -183,6 +182,11 @@
   const d = {} as T
   const e = ref(d)
   e.value = d
+
+  const f = ref(ref(0))
+  expectType<number>(f.value)
+  // @ts-expect-error
+  f.value = ref(1)
 })
 
 // computed
@@ -205,8 +209,6 @@
   expectType<string>(c.value)
 })
 
-=======
->>>>>>> b1abac06
 // shallowRef
 type Status = 'initial' | 'ready' | 'invalidating'
 const shallowStatus = shallowRef<Status>('initial')
