{
  "private": true,
<<<<<<< HEAD
  "version": "3.4.0-beta.4",
  "packageManager": "pnpm@8.12.0",
=======
  "version": "3.3.13",
  "packageManager": "pnpm@8.12.1",
>>>>>>> a8d0b1b3
  "type": "module",
  "scripts": {
    "dev": "node scripts/dev.js",
    "build": "node scripts/build.js",
    "build-dts": "tsc -p tsconfig.build.json && rollup -c rollup.dts.config.js",
    "clean": "rimraf packages/*/dist temp .eslintcache",
    "size": "run-s \"size-*\" && tsx scripts/usage-size.ts",
    "size-global": "node scripts/build.js vue runtime-dom -f global -p --size",
    "size-esm-runtime": "node scripts/build.js vue -f esm-bundler-runtime",
    "size-esm": "node scripts/build.js runtime-dom runtime-core reactivity shared -f esm-bundler",
    "check": "tsc --incremental --noEmit",
    "lint": "eslint --cache --ext .ts packages/*/{src,__tests__}/**.ts",
    "format": "prettier --write --cache \"**/*.[tj]s?(x)\"",
    "format-check": "prettier --check --cache \"**/*.[tj]s?(x)\"",
    "test": "vitest",
    "test-unit": "vitest -c vitest.unit.config.ts",
    "test-e2e": "node scripts/build.js vue -f global -d && vitest -c vitest.e2e.config.ts",
    "test-dts": "run-s build-dts test-dts-only",
    "test-dts-only": "tsc -p ./packages/dts-test/tsconfig.test.json",
    "test-coverage": "vitest -c vitest.unit.config.ts --coverage",
    "test-bench": "vitest bench",
    "release": "node scripts/release.js",
    "changelog": "conventional-changelog -p angular -i CHANGELOG.md -s",
    "dev-esm": "node scripts/dev.js -if esm-bundler-runtime",
    "dev-compiler": "run-p \"dev template-explorer\" serve",
    "dev-sfc": "run-s dev-sfc-prepare dev-sfc-run",
    "dev-sfc-prepare": "node scripts/pre-dev-sfc.js || npm run build-all-cjs",
    "dev-sfc-serve": "vite packages/sfc-playground --host",
    "dev-sfc-run": "run-p \"dev compiler-sfc -f esm-browser\" \"dev vue -if esm-bundler-runtime\" \"dev vue -ipf esm-browser-runtime\" \"dev server-renderer -if esm-bundler\" dev-sfc-serve",
    "serve": "serve",
    "open": "open http://localhost:3000/packages/template-explorer/local.html",
    "build-sfc-playground": "run-s build-all-cjs build-runtime-esm build-browser-esm build-ssr-esm build-sfc-playground-self",
    "build-all-cjs": "node scripts/build.js vue runtime compiler reactivity shared -af cjs",
    "build-runtime-esm": "node scripts/build.js runtime reactivity shared -af esm-bundler && node scripts/build.js vue -f esm-bundler-runtime && node scripts/build.js vue -f esm-browser-runtime",
    "build-browser-esm": "node scripts/build.js runtime reactivity shared -af esm-bundler && node scripts/build.js vue -f esm-bundler && node scripts/build.js vue -f esm-browser",
    "build-ssr-esm": "node scripts/build.js compiler-sfc server-renderer -f esm-browser",
    "build-sfc-playground-self": "cd packages/sfc-playground && npm run build",
    "preinstall": "npx only-allow pnpm",
    "postinstall": "simple-git-hooks"
  },
  "simple-git-hooks": {
    "pre-commit": "pnpm lint-staged && pnpm check",
    "commit-msg": "node scripts/verifyCommit.js"
  },
  "lint-staged": {
    "*.{js,json}": [
      "prettier --write"
    ],
    "*.ts?(x)": [
      "eslint",
      "prettier --parser=typescript --write"
    ]
  },
  "engines": {
    "node": ">=18.12.0"
  },
  "devDependencies": {
    "@babel/parser": "^7.23.6",
    "@babel/types": "^7.23.6",
    "@codspeed/vitest-plugin": "^2.3.1",
    "@rollup/plugin-alias": "^5.0.1",
    "@rollup/plugin-commonjs": "^25.0.7",
    "@rollup/plugin-json": "^6.0.1",
    "@rollup/plugin-node-resolve": "^15.2.3",
    "@rollup/plugin-replace": "^5.0.4",
    "@rollup/plugin-terser": "^0.4.4",
    "@types/hash-sum": "^1.0.2",
<<<<<<< HEAD
    "@types/minimist": "^1.2.5",
    "@types/node": "^20.10.4",
    "@types/semver": "^7.5.5",
    "@typescript-eslint/parser": "^6.13.2",
    "@vitest/coverage-istanbul": "^1.0.4",
=======
    "@types/node": "^20.10.5",
    "@typescript-eslint/parser": "^6.15.0",
    "@vitest/coverage-istanbul": "^1.1.0",
>>>>>>> a8d0b1b3
    "@vue/consolidate": "0.17.3",
    "conventional-changelog-cli": "^4.1.0",
    "enquirer": "^2.4.1",
    "esbuild": "^0.19.5",
    "esbuild-plugin-polyfill-node": "^0.3.0",
<<<<<<< HEAD
    "eslint": "^8.55.0",
    "eslint-define-config": "^1.24.1",
=======
    "eslint": "^8.56.0",
>>>>>>> a8d0b1b3
    "eslint-plugin-jest": "^27.6.0",
    "estree-walker": "^2.0.2",
    "execa": "^8.0.1",
    "jsdom": "^23.0.1",
    "lint-staged": "^15.2.0",
    "lodash": "^4.17.21",
    "magic-string": "^0.30.5",
    "markdown-table": "^3.0.3",
    "marked": "^11.1.0",
    "minimist": "^1.2.8",
    "npm-run-all": "^4.1.5",
    "picocolors": "^1.0.0",
    "prettier": "^3.1.1",
    "pretty-bytes": "^6.1.1",
    "pug": "^3.0.2",
    "puppeteer": "~21.6.1",
    "rimraf": "^5.0.5",
    "rollup": "^4.1.4",
    "rollup-plugin-dts": "^6.1.0",
    "rollup-plugin-esbuild": "^6.1.0",
    "rollup-plugin-polyfill-node": "^0.12.0",
    "semver": "^7.5.4",
    "serve": "^14.2.1",
    "simple-git-hooks": "^2.9.0",
    "terser": "^5.22.0",
    "todomvc-app-css": "^2.4.3",
    "tslib": "^2.6.2",
    "tsx": "^4.7.0",
    "typescript": "^5.2.2",
    "vite": "^5.0.5",
    "vitest": "^1.1.0"
  }
}<|MERGE_RESOLUTION|>--- conflicted
+++ resolved
@@ -1,12 +1,7 @@
 {
   "private": true,
-<<<<<<< HEAD
   "version": "3.4.0-beta.4",
-  "packageManager": "pnpm@8.12.0",
-=======
-  "version": "3.3.13",
   "packageManager": "pnpm@8.12.1",
->>>>>>> a8d0b1b3
   "type": "module",
   "scripts": {
     "dev": "node scripts/dev.js",
@@ -74,28 +69,18 @@
     "@rollup/plugin-replace": "^5.0.4",
     "@rollup/plugin-terser": "^0.4.4",
     "@types/hash-sum": "^1.0.2",
-<<<<<<< HEAD
     "@types/minimist": "^1.2.5",
-    "@types/node": "^20.10.4",
+    "@types/node": "^20.10.5",
     "@types/semver": "^7.5.5",
-    "@typescript-eslint/parser": "^6.13.2",
-    "@vitest/coverage-istanbul": "^1.0.4",
-=======
-    "@types/node": "^20.10.5",
     "@typescript-eslint/parser": "^6.15.0",
     "@vitest/coverage-istanbul": "^1.1.0",
->>>>>>> a8d0b1b3
     "@vue/consolidate": "0.17.3",
     "conventional-changelog-cli": "^4.1.0",
     "enquirer": "^2.4.1",
     "esbuild": "^0.19.5",
     "esbuild-plugin-polyfill-node": "^0.3.0",
-<<<<<<< HEAD
-    "eslint": "^8.55.0",
+    "eslint": "^8.56.0",
     "eslint-define-config": "^1.24.1",
-=======
-    "eslint": "^8.56.0",
->>>>>>> a8d0b1b3
     "eslint-plugin-jest": "^27.6.0",
     "estree-walker": "^2.0.2",
     "execa": "^8.0.1",
